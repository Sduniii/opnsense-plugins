"""
    Copyright (c) 2023 Ingo Lafrenz <opnsense@der-ingo.de>
    Copyright (c) 2023 Ad Schellevis <ad@opnsense.org>
    Copyright (c) 2024 Tobias Sdun <info@sduni.de>
    All rights reserved.

    Redistribution and use in source and binary forms, with or without
    modification, are permitted provided that the following conditions are met:

    1. Redistributions of source code must retain the above copyright notice,
     this list of conditions and the following disclaimer.

    2. Redistributions in binary form must reproduce the above copyright
     notice, this list of conditions and the following disclaimer in the
     documentation and/or other materials provided with the distribution.

    THIS SOFTWARE IS PROVIDED ``AS IS'' AND ANY EXPRESS OR IMPLIED WARRANTIES,
    INCLUDING, BUT NOT LIMITED TO, THE IMPLIED WARRANTIES OF MERCHANTABILITY
    AND FITNESS FOR A PARTICULAR PURPOSE ARE DISCLAIMED. IN NO EVENT SHALL THE
    AUTHOR BE LIABLE FOR ANY DIRECT, INDIRECT, INCIDENTAL, SPECIAL, EXEMPLARY,
    OR CONSEQUENTIAL DAMAGES (INCLUDING, BUT NOT LIMITED TO, PROCUREMENT OF
    SUBSTITUTE GOODS OR SERVICES; LOSS OF USE, DATA, OR PROFITS; OR BUSINESS
    INTERRUPTION) HOWEVER CAUSED AND ON ANY THEORY OF LIABILITY, WHETHER IN
    CONTRACT, STRICT LIABILITY, OR TORT (INCLUDING NEGLIGENCE OR OTHERWISE)
    ARISING IN ANY WAY OUT OF THE USE OF THIS SOFTWARE, EVEN IF ADVISED OF THE
    POSSIBILITY OF SUCH DAMAGE.
    ----------------------------------------------------------------------------------------------------
    Netcup DNS provider, see https://ccp.netcup.net/run/webservice/servers/endpoint.php

"""
import syslog
import requests
from . import BaseAccount


class Netcup(BaseAccount):
    _services = ['netcup']

    def __init__(self, account: dict):
        super().__init__(account)
        self.settings['APIPassword'] = None
        self.settings['APIKey'] = None
        # min TTL set to 300
        self.settings['ttl'] = max(int(self.settings['ttl']) if self.settings.get('ttl', '').isdigit() else 0, 300)


    @staticmethod
    def known_services():
        return Netcup._services

    @staticmethod
    def match(account):
        return account.get('service') in Netcup._services

    def execute(self):
        if super().execute():
            if self.settings['hostnames'].find('.') == -1:
                syslog.syslog(syslog.LOG_ERR, "Incomplete FQDN offerred %s" % self.settings['hostnames'])
                return False

<<<<<<< HEAD
            syslog.syslog(syslog.LOG_DEBUG, f"Hostnames in settings: {str(self.settings['hostnames'])}")
            all_hostnames = self.settings['hostnames'].split(',')
            hostnames = {}
            for hostname in all_hostnames:
                domain = (hostname.split('.', hostname.count('.')-1)[-1]).strip(' \t\n\r')
                hostname = (hostname.rsplit('.', 2)[0]).strip(' \t\n\r')
                if domain not in hostnames:
                    hostnames[domain] = []
                hostnames[domain].append(hostname)
            
=======
            self.domain = self.settings['hostnames'].split('.', self.settings['hostnames'].count('.')-1)[-1]
            self.hostname = self.settings['hostnames'].rsplit('.', 2)[0] if self.domain != self.settings['hostnames'] else '@'

>>>>>>> 32f3408f
            if self.settings['password'].count('|') == 1:
                self.settings['APIPassword'], self.settings['APIKey'] = self.settings['password'].split('|')

            if self.settings['APIPassword'] is None or self.settings['APIKey'] is None:
                syslog.syslog(syslog.LOG_ERR, "Unable to parse APIPassword|APIKey.")
                return False

            self.netcupAPISessionID = self._login()
            if not self.netcupAPISessionID:
                return False
            
            for domain, subdomains in hostnames.items():
                dnsZoneInfo = self._sendRequest(self._createRequestPayload(domain, 'infoDnsZone'))
                if not dnsZoneInfo:
                    return False
                if str(self.settings['ttl']) != dnsZoneInfo['ttl']:
                    dnsZoneInfo['ttl'] = str(self.settings['ttl'])
                    self._sendRequest(self._createRequestPayload(domain, 'updateDnsZone', {'dnszone': dnsZoneInfo}))
                dnsRecordsInfo = self._sendRequest(self._createRequestPayload(domain, 'infoDnsRecords'))
                syslog.syslog(syslog.LOG_DEBUG, f'DNS Records Info: {dnsRecordsInfo}')
                if not dnsRecordsInfo:
                    return False
                recordType = 'AAAA' if ':' in self.current_address else 'A'
                for subdomain in subdomains:
                    self._updateIpAddress(subdomain, domain, recordType, dnsRecordsInfo)
                
            self._logout()
            self.update_state(address=self.current_address)
            return True

    def _login(self):
        requestPayload = {
            'action': 'login',
            'param': {
                'customernumber': self.settings['username'],
                'apikey': self.settings['APIKey'],
                'apipassword': self.settings['APIPassword']
            }
        }
        return self._sendRequest(requestPayload).get('apisessionid', None)

    def _updateDnsRecords(self, domain, hostRecord):
        return self._sendRequest(
            self._createRequestPayload(domain, 
                'updateDnsRecords',
                {'dnsrecordset': {'dnsrecords': [hostRecord]}}
            )
        )

    def _logout(self):
        requestPayload = {
            'action': 'logout',
            'param': {
                'customernumber': self._account['username'],
                'apikey': self.settings['APIKey'],
                'apisessionid': self.netcupAPISessionID
            }
        }
        return self._sendRequest(requestPayload)

    def _updateIpAddress(self, subdomain, domain, recordType, dnsRecordsInfo):
        matchingRecords = [
            r for r in dnsRecordsInfo['dnsrecords'] if r['type'] == recordType and r['hostname'] == subdomain
        ]
        if len(matchingRecords) > 1:
            raise Exception(f'Too many {recordType} records for hostname {subdomain} in DNS zone {domain}.')
        if matchingRecords:
            hostRecord = matchingRecords[0]
        else:
            hostRecord = {
                'hostname': subdomain,
                'type': recordType,
                'destination': None
            }
        currentNetcupIPAddress = hostRecord['destination']
        if self.current_address != currentNetcupIPAddress:
            syslog.syslog(
                syslog.LOG_NOTICE,
                f'IP address change detected. Old IP: {currentNetcupIPAddress}, new IP: {self.current_address}'
            )
            hostRecord['destination'] = self.current_address
            if self._updateDnsRecords(domain, hostRecord):
                syslog.syslog(
                    syslog.LOG_NOTICE,
                    f'Successfully updated {recordType} record for {subdomain}.{domain} to {self.current_address}'
                )
        else:
            syslog.syslog(syslog.LOG_NOTICE, 'IP address has not changed. Nothing to do.')

    def _createRequestPayload(self, domain, action, extraParameters={}):
        requestPayload = {
            'action': action,
            'param': {
                'domainname': domain,
                'customernumber': self._account['username'],
                'apikey': self.settings['APIKey'],
                'apisessionid': self.netcupAPISessionID,
            }
        }
        requestPayload['param'].update(extraParameters)
        return requestPayload

    def _sendRequest(self, payload):
        req = requests.post(url='https://ccp.netcup.net/run/webservice/servers/endpoint.php?JSON', json=payload)
        try:
            resp = req.json()
        except requests.exceptions.JSONDecodeError:
            resp = {}
        if resp.get('status', '') == 'success':
            return resp.get('responsedata', {})
        else:
            syslog.syslog(
                syslog.LOG_ERR,
                f"{payload['action']} failed with status {resp['status']}. response: {resp}"
            )
            return {}<|MERGE_RESOLUTION|>--- conflicted
+++ resolved
@@ -1,7 +1,6 @@
 """
     Copyright (c) 2023 Ingo Lafrenz <opnsense@der-ingo.de>
     Copyright (c) 2023 Ad Schellevis <ad@opnsense.org>
-    Copyright (c) 2024 Tobias Sdun <info@sduni.de>
     All rights reserved.
 
     Redistribution and use in source and binary forms, with or without
@@ -58,22 +57,15 @@
                 syslog.syslog(syslog.LOG_ERR, "Incomplete FQDN offerred %s" % self.settings['hostnames'])
                 return False
 
-<<<<<<< HEAD
             syslog.syslog(syslog.LOG_DEBUG, f"Hostnames in settings: {str(self.settings['hostnames'])}")
             all_hostnames = self.settings['hostnames'].split(',')
             hostnames = {}
             for hostname in all_hostnames:
                 domain = (hostname.split('.', hostname.count('.')-1)[-1]).strip(' \t\n\r')
-                hostname = (hostname.rsplit('.', 2)[0]).strip(' \t\n\r')
+                hostname = (hostname.rsplit('.', 2)[0]).strip(' \t\n\r') if self.domain != self.settings['hostnames'] else '@'
                 if domain not in hostnames:
                     hostnames[domain] = []
                 hostnames[domain].append(hostname)
-            
-=======
-            self.domain = self.settings['hostnames'].split('.', self.settings['hostnames'].count('.')-1)[-1]
-            self.hostname = self.settings['hostnames'].rsplit('.', 2)[0] if self.domain != self.settings['hostnames'] else '@'
-
->>>>>>> 32f3408f
             if self.settings['password'].count('|') == 1:
                 self.settings['APIPassword'], self.settings['APIKey'] = self.settings['password'].split('|')
 
